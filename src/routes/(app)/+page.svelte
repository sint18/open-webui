<script lang="ts">
	import { v4 as uuidv4 } from 'uuid';
	import { toast } from 'svelte-sonner';

	import { onMount, tick, getContext } from 'svelte';
	import { goto } from '$app/navigation';
	import { page } from '$app/stores';

	import {
		models,
		modelfiles,
		user,
		settings,
		chats,
		chatId,
		config,
		WEBUI_NAME,
		tags as _tags,
		showSidebar
	} from '$lib/stores';
	import { copyToClipboard, splitStream } from '$lib/utils';

	import { generateChatCompletion, cancelOllamaRequest } from '$lib/apis/ollama';
	import {
		addTagById,
		createNewChat,
		deleteTagById,
		getAllChatTags,
		getChatList,
		getTagsById,
		updateChatById
	} from '$lib/apis/chats';
	import { queryCollection, queryDoc, runWebSearch } from '$lib/apis/rag';
	import {
		generateOpenAIChatCompletion,
		generateSearchQuery,
		generateTitle
	} from '$lib/apis/openai';

	import MessageInput from '$lib/components/chat/MessageInput.svelte';
	import Messages from '$lib/components/chat/Messages.svelte';
	import ModelSelector from '$lib/components/chat/ModelSelector.svelte';
	import Navbar from '$lib/components/layout/Navbar.svelte';
	import { RAGTemplate } from '$lib/utils/rag';
	import { LITELLM_API_BASE_URL, OLLAMA_API_BASE_URL, OPENAI_API_BASE_URL } from '$lib/constants';
	import { WEBUI_BASE_URL } from '$lib/constants';
	import { createOpenAITextStream } from '$lib/apis/streaming';
	import { queryMemory } from '$lib/apis/memories';

	const i18n = getContext('i18n');

	let stopResponseFlag = false;
	let autoScroll = true;
	let processing = '';
	let messagesContainerElement: HTMLDivElement;
	let currentRequestId = null;

	let showModelSelector = true;

	let selectedModels = [''];
	let atSelectedModel = '';

	let useWebSearch = false;

	let selectedModelfile = null;
	$: selectedModelfile =
		selectedModels.length === 1 &&
		$modelfiles.filter((modelfile) => modelfile.tagName === selectedModels[0]).length > 0
			? $modelfiles.filter((modelfile) => modelfile.tagName === selectedModels[0])[0]
			: null;

	let selectedModelfiles = {};
	$: selectedModelfiles = selectedModels.reduce((a, tagName, i, arr) => {
		const modelfile =
			$modelfiles.filter((modelfile) => modelfile.tagName === tagName)?.at(0) ?? undefined;

		return {
			...a,
			...(modelfile && { [tagName]: modelfile })
		};
	}, {});

	let chat = null;
	let tags = [];

	let title = '';
	let prompt = '';
	let files = [];
	let messages = [];
	let history = {
		messages: {},
		currentId: null
	};

	$: if (history.currentId !== null) {
		let _messages = [];

		let currentMessage = history.messages[history.currentId];
		while (currentMessage !== null) {
			_messages.unshift({ ...currentMessage });
			currentMessage =
				currentMessage.parentId !== null ? history.messages[currentMessage.parentId] : null;
		}
		messages = _messages;
	} else {
		messages = [];
	}

	onMount(async () => {
		await initNewChat();
	});

	//////////////////////////
	// Web functions
	//////////////////////////

	const initNewChat = async () => {
		if (currentRequestId !== null) {
			await cancelOllamaRequest(localStorage.token, currentRequestId);
			currentRequestId = null;
		}
		window.history.replaceState(history.state, '', `/`);
		await chatId.set('');

		autoScroll = true;

		title = '';
		messages = [];
		history = {
			messages: {},
			currentId: null
		};

		if ($page.url.searchParams.get('models')) {
			selectedModels = $page.url.searchParams.get('models')?.split(',');
		} else if ($settings?.models) {
			selectedModels = $settings?.models;
		} else if ($config?.default_models) {
			selectedModels = $config?.default_models.split(',');
		} else {
			selectedModels = [''];
		}

		if ($page.url.searchParams.get('q')) {
			prompt = $page.url.searchParams.get('q') ?? '';
			if (prompt) {
				await tick();
				submitPrompt(prompt);
			}
		}

		selectedModels = selectedModels.map((modelId) =>
			$models.map((m) => m.id).includes(modelId) ? modelId : ''
		);

		let _settings = JSON.parse(localStorage.getItem('settings') ?? '{}');
		settings.set({
			..._settings
		});

		const chatInput = document.getElementById('chat-textarea');
		setTimeout(() => chatInput?.focus(), 0);
	};

	const scrollToBottom = async () => {
		await tick();
		if (messagesContainerElement) {
			messagesContainerElement.scrollTop = messagesContainerElement.scrollHeight;
		}
	};

	//////////////////////////
	// Ollama functions
	//////////////////////////

	const submitPrompt = async (userPrompt, _user = null) => {
		console.log('submitPrompt', $chatId);

		selectedModels = selectedModels.map((modelId) =>
			$models.map((m) => m.id).includes(modelId) ? modelId : ''
		);

		if (selectedModels.includes('')) {
			toast.error($i18n.t('Model not selected'));
		} else if (messages.length != 0 && messages.at(-1).done != true) {
			// Response not done
			console.log('wait');
		} else if (
			files.length > 0 &&
			files.filter((file) => file.upload_status === false).length > 0
		) {
			// Upload not done
			toast.error(
				$i18n.t(
					`Oops! Hold tight! Your files are still in the processing oven. We're cooking them up to perfection. Please be patient and we'll let you know once they're ready.`
				)
			);
		} else {
			// Reset chat message textarea height
			document.getElementById('chat-textarea').style.height = '';

			// Create user message
			let userMessageId = uuidv4();
			let userMessage = {
				id: userMessageId,
				parentId: messages.length !== 0 ? messages.at(-1).id : null,
				childrenIds: [],
				role: 'user',
				user: _user ?? undefined,
				content: userPrompt,
				files: files.length > 0 ? files : undefined,
				models: selectedModels.filter((m, mIdx) => selectedModels.indexOf(m) === mIdx),
				timestamp: Math.floor(Date.now() / 1000) // Unix epoch
			};

			// Add message to history and Set currentId to messageId
			history.messages[userMessageId] = userMessage;
			history.currentId = userMessageId;

			// Append messageId to childrenIds of parent message
			if (messages.length !== 0) {
				history.messages[messages.at(-1).id].childrenIds.push(userMessageId);
			}

			// Wait until history/message have been updated
			await tick();

			// Create new chat if only one message in messages
			if (messages.length == 1) {
				if ($settings.saveChatHistory ?? true) {
					chat = await createNewChat(localStorage.token, {
						id: $chatId,
						title: $i18n.t('New Chat'),
						models: selectedModels,
						system: $settings.system ?? undefined,
						options: {
							...($settings.options ?? {})
						},
						messages: messages,
						history: history,
						tags: [],
						timestamp: Date.now()
					});
					await chats.set(await getChatList(localStorage.token));
					await chatId.set(chat.id);
				} else {
					await chatId.set('local');
				}
				await tick();
			}

			// Reset chat input textarea
			prompt = '';
			files = [];

			// Send prompt
			await sendPrompt(userPrompt, userMessageId);
		}
	};

	const sendPrompt = async (prompt, parentId, modelId = null) => {
		const _chatId = JSON.parse(JSON.stringify($chatId));

		await Promise.all(
			(modelId ? [modelId] : atSelectedModel !== '' ? [atSelectedModel.id] : selectedModels).map(
				async (modelId) => {
					console.log('modelId', modelId);
					const model = $models.filter((m) => m.id === modelId).at(0);

					if (model) {
						// Create response message
						let responseMessageId = uuidv4();
						let responseMessage = {
							parentId: parentId,
							id: responseMessageId,
							childrenIds: [],
							role: 'assistant',
							content: '',
							model: model.id,
							userContext: null,
							timestamp: Math.floor(Date.now() / 1000) // Unix epoch
						};

						// Add message to history and Set currentId to messageId
						history.messages[responseMessageId] = responseMessage;
						history.currentId = responseMessageId;

						// Append messageId to childrenIds of parent message
						if (parentId !== null) {
							history.messages[parentId].childrenIds = [
								...history.messages[parentId].childrenIds,
								responseMessageId
							];
						}

<<<<<<< HEAD
						if (useWebSearch) {
							await runWebSearchForPrompt(model.id, parentId, responseMessageId);
						}
=======
						await tick();

						let userContext = null;
						if ($settings?.memory ?? false) {
							if (userContext === null) {
								const res = await queryMemory(localStorage.token, prompt).catch((error) => {
									toast.error(error);
									return null;
								});

								if (res) {
									if (res.documents[0].length > 0) {
										userContext = res.documents.reduce((acc, doc, index) => {
											const createdAtTimestamp = res.metadatas[index][0].created_at;
											const createdAtDate = new Date(createdAtTimestamp * 1000)
												.toISOString()
												.split('T')[0];
											acc.push(`${index + 1}. [${createdAtDate}]. ${doc[0]}`);
											return acc;
										}, []);
									}

									console.log(userContext);
								}
							}
						}
						responseMessage.userContext = userContext;
>>>>>>> 54677a33

						if (model?.external) {
							await sendPromptOpenAI(model, prompt, responseMessageId, _chatId);
						} else if (model) {
							await sendPromptOllama(model, prompt, responseMessageId, _chatId);
						}
					} else {
						toast.error($i18n.t(`Model {{modelId}} not found`, { modelId }));
					}
				}
			)
		);

		await chats.set(await getChatList(localStorage.token));
	};

	const runWebSearchForPrompt = async (model: string, parentId: string, responseId: string) => {
		const responseMessage = history.messages[responseId];
		responseMessage.progress = $i18n.t('Generating search query');
		messages = messages;
		const searchQuery = await generateChatSearchQuery(model, parentId);
		if (!searchQuery) {
			toast.warning($i18n.t('No search query generated'));
			responseMessage.progress = undefined;
			messages = messages;
			return;
		}
		responseMessage.progress = $i18n.t("Searching the web for '{{searchQuery}}'", { searchQuery });
		messages = messages;
		const searchDocument = await runWebSearch(localStorage.token, searchQuery);
		if (searchDocument === undefined) {
			toast.warning($i18n.t('No search results found'));
			responseMessage.progress = undefined;
			messages = messages;
			return;
		}
		if (!responseMessage.files) {
			responseMessage.files = [];
		}
		responseMessage.files.push({
			collection_name: searchDocument.collection_name,
			name: searchQuery,
			type: 'websearch',
			upload_status: true,
			error: '',
			urls: searchDocument.filenames
		});
		responseMessage.progress = undefined;
		messages = messages;
	};

	const sendPromptOllama = async (model, userPrompt, responseMessageId, _chatId) => {
		model = model.id;
		const responseMessage = history.messages[responseMessageId];

		// Wait until history/message have been updated
		await tick();

		// Scroll down
		scrollToBottom();

		const messagesBody = [
			$settings.system || (responseMessage?.userContext ?? null)
				? {
						role: 'system',
						content: `${$settings?.system ?? ''}${
							responseMessage?.userContext ?? null
								? `\n\nUser Context:\n${(responseMessage?.userContext ?? []).join('\n')}`
								: ''
						}`
				  }
				: undefined,
			...messages
		]
			.filter((message) => message)
			.map((message, idx, arr) => {
				// Prepare the base message object
				const baseMessage = {
					role: message.role,
					content: arr.length - 2 !== idx ? message.content : message?.raContent ?? message.content
				};

				// Extract and format image URLs if any exist
				const imageUrls = message.files
					?.filter((file) => file.type === 'image')
					.map((file) => file.url.slice(file.url.indexOf(',') + 1));

				// Add images array only if it contains elements
				if (imageUrls && imageUrls.length > 0 && message.role === 'user') {
					baseMessage.images = imageUrls;
				}

				return baseMessage;
			});

		let lastImageIndex = -1;

		// Find the index of the last object with images
		messagesBody.forEach((item, index) => {
			if (item.images) {
				lastImageIndex = index;
			}
		});

		// Remove images from all but the last one
		messagesBody.forEach((item, index) => {
			if (index !== lastImageIndex) {
				delete item.images;
			}
		});

		const docs = messages
			.filter((message) => message?.files ?? null)
			.map((message) =>
				message.files.filter((item) => ['doc', 'collection', 'websearch'].includes(item.type))
			)
			.flat(1);

		const [res, controller] = await generateChatCompletion(localStorage.token, {
			model: model,
			messages: messagesBody,
			options: {
				...($settings.options ?? {}),
				stop:
					$settings?.options?.stop ?? undefined
						? $settings.options.stop.map((str) =>
								decodeURIComponent(JSON.parse('"' + str.replace(/\"/g, '\\"') + '"'))
						  )
						: undefined
			},
			format: $settings.requestFormat ?? undefined,
			keep_alive: $settings.keepAlive ?? undefined,
			docs: docs.length > 0 ? docs : undefined,
			citations: docs.length > 0
		});

		if (res && res.ok) {
			console.log('controller', controller);

			const reader = res.body
				.pipeThrough(new TextDecoderStream())
				.pipeThrough(splitStream('\n'))
				.getReader();

			while (true) {
				const { value, done } = await reader.read();
				if (done || stopResponseFlag || _chatId !== $chatId) {
					responseMessage.done = true;
					messages = messages;

					if (stopResponseFlag) {
						controller.abort('User: Stop Response');
						await cancelOllamaRequest(localStorage.token, currentRequestId);
					}

					currentRequestId = null;

					break;
				}

				try {
					let lines = value.split('\n');

					for (const line of lines) {
						if (line !== '') {
							console.log(line);
							let data = JSON.parse(line);

							if ('citations' in data) {
								responseMessage.citations = data.citations;
								continue;
							}

							if ('detail' in data) {
								throw data;
							}

							if ('id' in data) {
								console.log(data);
								currentRequestId = data.id;
							} else {
								if (data.done == false) {
									if (responseMessage.content == '' && data.message.content == '\n') {
										continue;
									} else {
										responseMessage.content += data.message.content;
										messages = messages;
									}
								} else {
									responseMessage.done = true;

									if (responseMessage.content == '') {
										responseMessage.error = true;
										responseMessage.content =
											'Oops! No text generated from Ollama, Please try again.';
									}

									responseMessage.context = data.context ?? null;
									responseMessage.info = {
										total_duration: data.total_duration,
										load_duration: data.load_duration,
										sample_count: data.sample_count,
										sample_duration: data.sample_duration,
										prompt_eval_count: data.prompt_eval_count,
										prompt_eval_duration: data.prompt_eval_duration,
										eval_count: data.eval_count,
										eval_duration: data.eval_duration
									};
									messages = messages;

									if ($settings.notificationEnabled && !document.hasFocus()) {
										const notification = new Notification(
											selectedModelfile
												? `${
														selectedModelfile.title.charAt(0).toUpperCase() +
														selectedModelfile.title.slice(1)
												  }`
												: `${model}`,
											{
												body: responseMessage.content,
												icon: selectedModelfile?.imageUrl ?? `${WEBUI_BASE_URL}/static/favicon.png`
											}
										);
									}

									if ($settings.responseAutoCopy) {
										copyToClipboard(responseMessage.content);
									}

									if ($settings.responseAutoPlayback) {
										await tick();
										document.getElementById(`speak-button-${responseMessage.id}`)?.click();
									}
								}
							}
						}
					}
				} catch (error) {
					console.log(error);
					if ('detail' in error) {
						toast.error(error.detail);
					}
					break;
				}

				if (autoScroll) {
					scrollToBottom();
				}
			}

			if ($chatId == _chatId) {
				if ($settings.saveChatHistory ?? true) {
					chat = await updateChatById(localStorage.token, _chatId, {
						messages: messages,
						history: history
					});
					await chats.set(await getChatList(localStorage.token));
				}
			}
		} else {
			if (res !== null) {
				const error = await res.json();
				console.log(error);
				if ('detail' in error) {
					toast.error(error.detail);
					responseMessage.content = error.detail;
				} else {
					toast.error(error.error);
					responseMessage.content = error.error;
				}
			} else {
				toast.error(
					$i18n.t(`Uh-oh! There was an issue connecting to {{provider}}.`, { provider: 'Ollama' })
				);
				responseMessage.content = $i18n.t(`Uh-oh! There was an issue connecting to {{provider}}.`, {
					provider: 'Ollama'
				});
			}

			responseMessage.error = true;
			responseMessage.content = $i18n.t(`Uh-oh! There was an issue connecting to {{provider}}.`, {
				provider: 'Ollama'
			});
			responseMessage.done = true;
			messages = messages;
		}

		stopResponseFlag = false;
		await tick();

		if (autoScroll) {
			scrollToBottom();
		}

		if (messages.length == 2 && messages.at(1).content !== '') {
			window.history.replaceState(history.state, '', `/c/${_chatId}`);
			const _title = await generateChatTitle(userPrompt);
			await setChatTitle(_chatId, _title);
		}
	};

	const sendPromptOpenAI = async (model, userPrompt, responseMessageId, _chatId) => {
		const responseMessage = history.messages[responseMessageId];

		const docs = messages
			.filter((message) => message?.files ?? null)
			.map((message) =>
				message.files.filter((item) => ['doc', 'collection', 'websearch'].includes(item.type))
			)
			.flat(1);

		console.log(docs);

		scrollToBottom();

		try {
			const [res, controller] = await generateOpenAIChatCompletion(
				localStorage.token,
				{
					model: model.id,
					stream: true,
					messages: [
						$settings.system || (responseMessage?.userContext ?? null)
							? {
									role: 'system',
									content: `${$settings?.system ?? ''}${
										responseMessage?.userContext ?? null
											? `\n\nUser Context:\n${(responseMessage?.userContext ?? []).join('\n')}`
											: ''
									}`
							  }
							: undefined,
						...messages
					]
						.filter((message) => message)
						.map((message, idx, arr) => ({
							role: message.role,
							...((message.files?.filter((file) => file.type === 'image').length > 0 ?? false) &&
							message.role === 'user'
								? {
										content: [
											{
												type: 'text',
												text:
													arr.length - 1 !== idx
														? message.content
														: message?.raContent ?? message.content
											},
											...message.files
												.filter((file) => file.type === 'image')
												.map((file) => ({
													type: 'image_url',
													image_url: {
														url: file.url
													}
												}))
										]
								  }
								: {
										content:
											arr.length - 1 !== idx
												? message.content
												: message?.raContent ?? message.content
								  })
						})),
					seed: $settings?.options?.seed ?? undefined,
					stop:
						$settings?.options?.stop ?? undefined
							? $settings.options.stop.map((str) =>
									decodeURIComponent(JSON.parse('"' + str.replace(/\"/g, '\\"') + '"'))
							  )
							: undefined,
					temperature: $settings?.options?.temperature ?? undefined,
					top_p: $settings?.options?.top_p ?? undefined,
					num_ctx: $settings?.options?.num_ctx ?? undefined,
					frequency_penalty: $settings?.options?.repeat_penalty ?? undefined,
					max_tokens: $settings?.options?.num_predict ?? undefined,
					docs: docs.length > 0 ? docs : undefined,
					citations: docs.length > 0
				},
				model?.source?.toLowerCase() === 'litellm'
					? `${LITELLM_API_BASE_URL}/v1`
					: `${OPENAI_API_BASE_URL}`
			);

			// Wait until history/message have been updated
			await tick();

			scrollToBottom();

			if (res && res.ok && res.body) {
				const textStream = await createOpenAITextStream(res.body, $settings.splitLargeChunks);

				for await (const update of textStream) {
					const { value, done, citations, error } = update;
					if (error) {
						await handleOpenAIError(error, null, model, responseMessage);
						break;
					}
					if (done || stopResponseFlag || _chatId !== $chatId) {
						responseMessage.done = true;
						messages = messages;

						if (stopResponseFlag) {
							controller.abort('User: Stop Response');
						}

						break;
					}

					if (citations) {
						responseMessage.citations = citations;
						continue;
					}

					if (responseMessage.content == '' && value == '\n') {
						continue;
					} else {
						responseMessage.content += value;
						messages = messages;
					}

					if ($settings.notificationEnabled && !document.hasFocus()) {
						const notification = new Notification(`OpenAI ${model}`, {
							body: responseMessage.content,
							icon: `${WEBUI_BASE_URL}/static/favicon.png`
						});
					}

					if ($settings.responseAutoCopy) {
						copyToClipboard(responseMessage.content);
					}

					if ($settings.responseAutoPlayback) {
						await tick();
						document.getElementById(`speak-button-${responseMessage.id}`)?.click();
					}

					if (autoScroll) {
						scrollToBottom();
					}
				}

				if ($chatId == _chatId) {
					if ($settings.saveChatHistory ?? true) {
						chat = await updateChatById(localStorage.token, _chatId, {
							messages: messages,
							history: history
						});
						await chats.set(await getChatList(localStorage.token));
					}
				}
			} else {
				await handleOpenAIError(null, res, model, responseMessage);
			}
		} catch (error) {
			await handleOpenAIError(error, null, model, responseMessage);
		}
		messages = messages;

		stopResponseFlag = false;
		await tick();

		if (autoScroll) {
			scrollToBottom();
		}

		if (messages.length == 2) {
			window.history.replaceState(history.state, '', `/c/${_chatId}`);

			const _title = await generateChatTitle(userPrompt);
			await setChatTitle(_chatId, _title);
		}
	};

	const handleOpenAIError = async (error, res: Response | null, model, responseMessage) => {
		let errorMessage = '';
		let innerError;

		if (error) {
			innerError = error;
		} else if (res !== null) {
			innerError = await res.json();
		}
		console.error(innerError);
		if ('detail' in innerError) {
			toast.error(innerError.detail);
			errorMessage = innerError.detail;
		} else if ('error' in innerError) {
			if ('message' in innerError.error) {
				toast.error(innerError.error.message);
				errorMessage = innerError.error.message;
			} else {
				toast.error(innerError.error);
				errorMessage = innerError.error;
			}
		} else if ('message' in innerError) {
			toast.error(innerError.message);
			errorMessage = innerError.message;
		}

		responseMessage.error = true;
		responseMessage.content =
			$i18n.t(`Uh-oh! There was an issue connecting to {{provider}}.`, {
				provider: model.name ?? model.id
			}) +
			'\n' +
			errorMessage;
		responseMessage.done = true;

		messages = messages;
	};

	const stopResponse = () => {
		stopResponseFlag = true;
		console.log('stopResponse');
	};

	const regenerateResponse = async (message) => {
		console.log('regenerateResponse');

		if (messages.length != 0) {
			let userMessage = history.messages[message.parentId];
			let userPrompt = userMessage.content;

			if ((userMessage?.models ?? [...selectedModels]).length == 1) {
				await sendPrompt(userPrompt, userMessage.id);
			} else {
				await sendPrompt(userPrompt, userMessage.id, message.model);
			}
		}
	};

	const continueGeneration = async () => {
		console.log('continueGeneration');
		const _chatId = JSON.parse(JSON.stringify($chatId));

		if (messages.length != 0 && messages.at(-1).done == true) {
			const responseMessage = history.messages[history.currentId];
			responseMessage.done = false;
			await tick();

			const model = $models.filter((m) => m.id === responseMessage.model).at(0);

			if (model) {
				if (model?.external) {
					await sendPromptOpenAI(
						model,
						history.messages[responseMessage.parentId].content,
						responseMessage.id,
						_chatId
					);
				} else
					await sendPromptOllama(
						model,
						history.messages[responseMessage.parentId].content,
						responseMessage.id,
						_chatId
					);
			}
		} else {
			toast.error($i18n.t(`Model {{modelId}} not found`, { modelId }));
		}
	};

	const generateChatTitle = async (userPrompt) => {
		if ($settings?.title?.auto ?? true) {
			const model = $models.find((model) => model.id === selectedModels[0]);

			const titleModelId =
				model?.external ?? false
					? $settings?.title?.modelExternal ?? selectedModels[0]
					: $settings?.title?.model ?? selectedModels[0];
			const titleModel = $models.find((model) => model.id === titleModelId);

			console.log(titleModel);
			const title = await generateTitle(
				localStorage.token,
				$settings?.title?.prompt ??
					$i18n.t(
						"Create a concise, 3-5 word phrase as a header for the following query, strictly adhering to the 3-5 word limit and avoiding the use of the word 'title':"
					) + ' {{prompt}}',
				titleModelId,
				userPrompt,
				titleModel?.external ?? false
					? titleModel?.source?.toLowerCase() === 'litellm'
						? `${LITELLM_API_BASE_URL}/v1`
						: `${OPENAI_API_BASE_URL}`
					: `${OLLAMA_API_BASE_URL}/v1`
			);

			return title;
		} else {
			return `${userPrompt}`;
		}
	};

	const generateChatSearchQuery = async (modelId: string, messageId: string) => {
		const model = $models.find((model) => model.id === modelId);

		const taskModelId =
			model?.external ?? false
				? $settings?.title?.modelExternal ?? modelId
				: $settings?.title?.model ?? modelId;
		const taskModel = $models.find((model) => model.id === taskModelId);

		const userMessage = history.messages[messageId];
		const userPrompt = userMessage.content;

		const previousMessages = messages
			.filter((message) => message.role === 'user')
			.map((message) => message.content);

		return await generateSearchQuery(
			localStorage.token,
			taskModelId,
			previousMessages,
			userPrompt,
			taskModel?.external ?? false
				? taskModel?.source?.toLowerCase() === 'litellm'
					? `${LITELLM_API_BASE_URL}/v1`
					: `${OPENAI_API_BASE_URL}`
				: `${OLLAMA_API_BASE_URL}/v1`
		);
	};

	const setChatTitle = async (_chatId, _title) => {
		if (_chatId === $chatId) {
			title = _title;
		}

		if ($settings.saveChatHistory ?? true) {
			chat = await updateChatById(localStorage.token, _chatId, { title: _title });
			await chats.set(await getChatList(localStorage.token));
		}
	};

	const getTags = async () => {
		return await getTagsById(localStorage.token, $chatId).catch(async (error) => {
			return [];
		});
	};

	const addTag = async (tagName) => {
		const res = await addTagById(localStorage.token, $chatId, tagName);
		tags = await getTags();

		chat = await updateChatById(localStorage.token, $chatId, {
			tags: tags
		});

		_tags.set(await getAllChatTags(localStorage.token));
	};

	const deleteTag = async (tagName) => {
		const res = await deleteTagById(localStorage.token, $chatId, tagName);
		tags = await getTags();

		chat = await updateChatById(localStorage.token, $chatId, {
			tags: tags
		});

		_tags.set(await getAllChatTags(localStorage.token));
	};
</script>

<svelte:head>
	<title>
		{title
			? `${title.length > 30 ? `${title.slice(0, 30)}...` : title} | ${$WEBUI_NAME}`
			: `${$WEBUI_NAME}`}
	</title>
</svelte:head>

<div
	class="min-h-screen max-h-screen {$showSidebar
		? 'md:max-w-[calc(100%-260px)]'
		: ''} w-full max-w-full flex flex-col"
>
	<Navbar
		{title}
		bind:selectedModels
		bind:showModelSelector
		shareEnabled={messages.length > 0}
		{chat}
		{initNewChat}
	/>
	<div class="flex flex-col flex-auto">
		<div
			class=" pb-2.5 flex flex-col justify-between w-full flex-auto overflow-auto h-0 max-w-full"
			id="messages-container"
			bind:this={messagesContainerElement}
			on:scroll={(e) => {
				autoScroll =
					messagesContainerElement.scrollHeight - messagesContainerElement.scrollTop <=
					messagesContainerElement.clientHeight + 5;
			}}
		>
			<div class=" h-full w-full flex flex-col pt-2 pb-4">
				<Messages
					chatId={$chatId}
					{selectedModels}
					{selectedModelfiles}
					{processing}
					bind:history
					bind:messages
					bind:autoScroll
					bind:prompt
					bottomPadding={files.length > 0}
					suggestionPrompts={selectedModelfile?.suggestionPrompts ??
						$config.default_prompt_suggestions}
					{sendPrompt}
					{continueGeneration}
					{regenerateResponse}
				/>
			</div>
		</div>
	</div>
</div>

<MessageInput
	bind:files
	bind:prompt
	bind:autoScroll
	bind:selectedModel={atSelectedModel}
	bind:useWebSearch
	{messages}
	{submitPrompt}
	{stopResponse}
	webSearchAvailable={$config.websearch ?? false}
/><|MERGE_RESOLUTION|>--- conflicted
+++ resolved
@@ -293,11 +293,6 @@
 							];
 						}
 
-<<<<<<< HEAD
-						if (useWebSearch) {
-							await runWebSearchForPrompt(model.id, parentId, responseMessageId);
-						}
-=======
 						await tick();
 
 						let userContext = null;
@@ -325,7 +320,10 @@
 							}
 						}
 						responseMessage.userContext = userContext;
->>>>>>> 54677a33
+
+						if (useWebSearch) {
+							await runWebSearchForPrompt(model.id, parentId, responseMessageId);
+						}
 
 						if (model?.external) {
 							await sendPromptOpenAI(model, prompt, responseMessageId, _chatId);
